{-# LANGUAGE GADTs #-}
{-# LANGUAGE LambdaCase #-}
{-# LANGUAGE PatternSynonyms #-}
{-# LANGUAGE RecordWildCards #-}
{-# LANGUAGE TemplateHaskell #-}
{-# LANGUAGE ScopedTypeVariables #-}
{-# LANGUAGE TupleSections #-}
{-# LANGUAGE FlexibleContexts #-}
{-# LANGUAGE BangPatterns #-}
{-# LANGUAGE OverloadedStrings #-}
-- |
-- Module      :  Pact.Compile
-- Copyright   :  (C) 2016 Stuart Popejoy
-- License     :  BSD-style (see the file LICENSE)
-- Maintainer  :  Stuart Popejoy <stuart@kadena.io>
--
-- Compiler from 'Exp' -> 'Term Name'
--

module Pact.Compile
    (
     compile,compileExps
    ,MkInfo,mkEmptyInfo,mkStringInfo,mkTextInfo
    ,expToCheck, expToInvariant
    )

where

import qualified Text.Trifecta as TF
import {- qualified -} Text.Trifecta.Delta as TF
import Control.Applicative
import Data.List
import Control.Monad
import Control.Monad.Except
import Control.Monad.State
import Control.Monad.Reader
import Control.Arrow
import Prelude hiding (exp)
import Bound
import Text.PrettyPrint.ANSI.Leijen (putDoc)
import Control.Exception
import qualified Data.Set as Set
import Data.String
import Control.Lens hiding (op)
import Data.Maybe
import Data.Default
import qualified Data.Text as T
import Data.Text.Encoding (encodeUtf8)
<<<<<<< HEAD
import Data.Type.Equality
=======
import qualified Data.HashSet as HS
import qualified Data.Map.Strict as M
>>>>>>> 5338469e

import Pact.Analyze.Prop hiding (Type, TableName)
import qualified Pact.Analyze.Prop as Prop
import Pact.Types.Lang hiding (SchemaVar)
import Pact.Types.Util
import Pact.Parse (exprsOnly,parseExprs)
import Pact.Types.Runtime (PactError(..))
import Pact.Types.Hash

type MkInfo = Exp -> Info

mkEmptyInfo :: MkInfo
mkEmptyInfo e = Info (Just (mempty,_eParsed e))

mkStringInfo :: String -> MkInfo
mkStringInfo s e = Info (Just (fromString $ take (_pLength d) $ drop (fromIntegral $ bytes d) s,d))
  where d = _eParsed e

mkTextInfo :: T.Text -> MkInfo
mkTextInfo s e = Info (Just (Code $ T.take (_pLength d) $ T.drop (fromIntegral $ bytes d) s,d))
  where d = _eParsed e

data CompileState = CompileState {
  _csFresh :: Int,
  _csModule :: Maybe (ModuleName,Hash)
  }
instance Default CompileState where def = CompileState 0 def
makeLenses ''CompileState

type Compile a = ReaderT MkInfo (StateT CompileState (Except PactError)) a

reserved :: [Text]
reserved = map pack $ words "use module defun defpact step step-with-rollback true false let let* defconst"

compile :: MkInfo -> Exp -> Either PactError (Term Name)
compile mi e = runExcept (evalStateT (runReaderT (run e) mi) def)

compileExps :: Traversable t => MkInfo -> t Exp -> Either PactError (t (Term Name))
compileExps mi exps = sequence $ compile mi <$> exps


syntaxError :: Info -> String -> Compile a
syntaxError i s = throwError $ SyntaxError i def (pack s)

syntaxError' :: Exp -> String -> Compile a
syntaxError' e s = mkInfo e >>= \i -> syntaxError i s

doUse :: [Exp] -> Info -> Compile (Term Name)
doUse as i = case as of
  [m] -> mkM m Nothing
  [m,eh@(ELitString h)] -> mkM m . Just =<< mkHash "use" h eh
  _ -> syntaxError i "use requires module name (symbol/string/bare atom) and optional hash"
  where
    mkM m h = case m of
      (ELitString s) -> mk s h -- TODO deprecate
      (ESymbol s _) -> mk s h -- TODO deprecate
      (EAtom s Nothing Nothing _) -> mk s h
      _ -> syntaxError i "use: module name must be symbol/string/bare atom"
    mk s h = return $ TUse (ModuleName s) h i

mkHash :: String -> Text -> Exp -> Compile Hash
mkHash msg h el = case fromText' h of
      Left e -> mkInfo el >>= \i -> syntaxError i $ msg ++ ": bad hash: " ++ e
      Right mh -> return mh

justDocs :: Text -> Maybe Meta
justDocs docs = Just $ Meta docs def

mkMeta :: Text -> [Exp] -> Compile (Maybe Meta)
mkMeta docs ps = Just . Meta docs . M.fromList <$> mapM toMetas ps
  where toMetas (EList' [EAtom' k,v]) = return (k,v)
        toMetas bad = mkInfo bad >>= \i -> syntaxError i "mkMeta: malformed meta form, expected (atom expression)"

doModule :: [Exp] -> Info -> Info -> Compile (Term Name)
doModule (EAtom n Nothing Nothing _:ESymbol k _:es) li ai =
  case es of
    [] -> syntaxError ai "Empty module"
    (ELitString docs:body) -> mkModule (justDocs docs) body
    (EList' (ELitString docs:ps):body) -> mkMeta docs ps >>= \m -> mkModule m body
    body -> mkModule Nothing body
    where
      defOnly d = case d of
        TDef {} -> return d
        TNative {} -> return d
        TConst {} -> return d
        TSchema {} -> return d
        TTable {} -> return d
        TUse {} -> return d
<<<<<<< HEAD
        TMeta {} -> return d
        t -> syntaxError (_tInfo t) "Only defun, defpact, defconst, deftable, use, meta allowed in module"
=======
        TBless {} -> return d
        t -> syntaxError (_tInfo t) "Only defun, defpact, defconst, deftable, use, bless allowed in module"
>>>>>>> 5338469e
      mkModule docs body = do
        cm <- use csModule
        case cm of
          Just _ -> syntaxError li "Invalid nested module"
          Nothing -> do
            let code = case li of
                  Info Nothing -> "<code unavailable>"
                  Info (Just (c,_)) -> c
                modName = ModuleName n
                modHash = hash $ encodeUtf8 $ _unCode code
            csModule .= Just (modName,modHash)
            bd <- mapNonEmpty "module" (run >=> defOnly) body li
            csModule .= Nothing
            let blessed = HS.fromList $ (`concatMap` bd) $ \t -> case t of
                  TBless {..} -> [_tBlessed]
                  _ -> []
            return $ TModule
              (Module modName (KeySetName k) docs code modHash blessed)
              (abstract (const Nothing) (TList bd TyAny li)) li

doModule _ li _ = syntaxError li "Invalid module definition"

currentModule :: Info -> Compile (ModuleName,Hash)
currentModule i = use csModule >>= \m -> case m of
  Just cm -> return cm
  Nothing -> syntaxError i "Must be declared within module"

pattern EList' :: [Exp] -> Exp
pattern EList' ls <- EList ls Nothing _

pattern EAtom' :: Text -> Exp
pattern EAtom' tag <- EAtom tag Nothing Nothing _

pattern ELitName :: Text -> Exp
pattern ELitName lit <- ELiteral (LString lit) _

expToProp :: Exp -> Maybe (Prop Bool)
expToProp = \case
  EAtom' "abort" -> Just Abort
  EAtom' "success" -> Just Success

  -- (load "examples/verified-accounts/accounts.repl")
  EList' [EAtom' "when", a, b] -> do
    propNotA <- PLogical NotOp <$> traverse expToProp [a]
    PLogical OrOp . (propNotA:) <$> traverse expToProp [b]
  EList' [EAtom' "not", a]     -> PLogical NotOp <$> traverse expToProp [a]
  EList' [EAtom' "and", a, b]  -> PLogical AndOp <$> traverse expToProp [a, b]
  EList' [EAtom' "or", a, b]   -> PLogical OrOp  <$> traverse expToProp [a, b]

  EList' [EAtom' "table-write", ELitName tab] -> Just (TableWrite (mkT tab))
  EList' [EAtom' "table-read", ELitName tab] -> Just (TableRead (mkT tab))
  EList' [EAtom' "column-write", ELitName tab, ELitName col]
    -> Just (ColumnWrite (mkT tab) (mkC col))
  EList' [EAtom' "cell-increase", ELitName tab, ELitName col]
    -> Just (CellIncrease (mkT tab) (mkC col))
  EList' [EAtom' "column-conserve", ELitName tab, ELitName col]
    -> Just (ColumnConserve (mkT tab) (mkC col))
  EList' [EAtom' "column-increase", ELitName tab, ELitName col]
    -> Just (ColumnIncrease (mkT tab) (mkC col))

  EList' [EAtom' "authorized-by", ELitName name]
    -> Just (KsNameAuthorized (mkK name))

  EList' [EAtom' "authorized-by", ESymbol name _]
    -> Just (KsNameAuthorized (mkK name))

  -- EAtom' var -> Var var

  _ -> Nothing

  where mkT = Prop.TableName . T.unpack
        mkC = ColumnName . T.unpack
        mkK = KeySetName

expToCheck :: Exp -> Maybe Check
expToCheck body = Valid <$> expToProp body

expToInvariant :: Exp -> Maybe SomeSchemaInvariant
expToInvariant = \case
  -- TODO: this is hard without already knowing the type
  EAtom' var -> Just (SomeSchemaInvariant (SchemaVar var) TInt)

  ELiteral (LDecimal d) _ -> Just
    (SomeSchemaInvariant (SchemaDecimalLiteral (mkDecimal d)) TDecimal)
  ELiteral (LInteger i) _ -> Just
    (SomeSchemaInvariant (SchemaIntLiteral i) TInt)

  EList' [EAtom' op, a, b]
    | op `Set.member` Set.fromList [">", "<", ">=", "<=", "==", "/="] -> do
    SomeSchemaInvariant a' aTy <- expToInvariant a
    SomeSchemaInvariant b' bTy <- expToInvariant b
    let op' = case op of
          ">" -> Gt
          "<" -> Lt
          ">=" -> Gte
          "<=" -> Lte
          "==" -> Eq
          "/=" -> Neq
    case typeEq aTy bTy of
      Just Refl -> case aTy of
        TDecimal -> Just (SomeSchemaInvariant (SchemaDecimalComparison op' a' b') TBool)
        TInt     -> Just (SomeSchemaInvariant (SchemaIntComparison op' a' b') TBool)
      Nothing   -> Nothing

doMeta :: Text -> Exp -> Info -> Compile (Term Name)
doMeta name exp i = pure $ TMeta name exp i

doDef :: [Exp] -> DefType -> Info -> Info -> Compile (Term Name)
doDef es defType namei i =
    case es of
      (EAtom dn Nothing ty _:EList args Nothing _:ELitString docs:body) ->
          mkDef dn ty args (justDocs docs) body
      (EAtom dn Nothing ty _:EList args Nothing _:EList' (ELitString docs:ps):body) ->
          mkMeta docs ps >>= \m -> mkDef dn ty args m body
      (EAtom dn Nothing ty _:EList args Nothing _:body) ->
          mkDef dn ty args Nothing body
      _ -> syntaxError namei "Invalid def"
      where
        mkDef dn ty dargs ddocs body = do
          args <- mapM atomVar dargs
          let argsn = map (\aa -> Name (_aName aa) (_aInfo aa)) args
          dty <- FunType <$> pure args <*> maybeTyVar namei ty
          cm <- currentModule i
          db <- abstract (`elemIndex` argsn) <$> runBody body i
          return $ TDef dn (fst cm) defType dty db ddocs i

freshTyVar :: Compile (Type (Term Name))
freshTyVar = do
  c <- state (view csFresh &&& over csFresh succ)
  return $ mkTyVar (cToTV c) []

cToTV :: Int -> TypeVarName
cToTV n | n < 26 = fromString [toC n]
        | n <= 26 * 26 = fromString [toC (pred (n `div` 26)), toC (n `mod` 26)]
        | otherwise = fromString $ toC (n `mod` 26) : show ((n - (26 * 26)) `div` 26)
  where toC i = toEnum (fromEnum 'a' + i)

_testCToTV :: Bool
_testCToTV = nub vs == vs where vs = take (26*26*26) $ map cToTV [0..]

maybeTyVar :: Info -> Maybe (Type TypeName) -> Compile (Type (Term Name))
maybeTyVar _ Nothing = freshTyVar
maybeTyVar i (Just t) = return (liftTy i t)

liftTy :: Info -> Type TypeName -> Type (Term Name)
liftTy i = fmap (return . (`Name` i) . asString)

doStep :: [Exp] -> Info -> Compile (Term Name)
doStep [exp] i = TStep Nothing <$> run exp <*> pure Nothing <*> pure i
doStep [entity,exp] i =
    TStep <$> (Just <$> run entity) <*> run exp <*> pure Nothing <*> pure i
doStep _ i = syntaxError i "Invalid step definition"

doStepRollback :: [Exp] -> Info -> Compile (Term Name)
doStepRollback [exp,rb] i = TStep Nothing <$> run exp <*> (Just <$> run rb) <*> pure i
doStepRollback [entity,exp,rb] i =
    TStep <$> (Just <$> run entity) <*> run exp <*> (Just <$> run rb) <*> pure i
doStepRollback _ i = syntaxError i "Invalid step-with-rollback definition"

letPair :: Exp -> Compile (Arg (Term Name), Term Name)
letPair e@(EList [k@(EAtom s Nothing ty _),v] Nothing _) = do
  ki <- mkInfo k
  (,) <$> (Arg <$> pure s <*> maybeTyVar ki ty <*> mkInfo e) <*> run v
letPair t = syntaxError' t "Invalid let pair"

doLet :: [Exp] -> Info -> Compile (Term Name)
doLet (bindings:body) i = do
  bPairs <-
    case bindings of
      (EList es Nothing _) -> forM es letPair
      t -> syntaxError' t "Invalid let bindings"
  let bNames = map (\(aa,_) -> Name (_aName aa) (_aInfo aa)) bPairs
  bs <- abstract (`elemIndex` bNames) <$> runBody body i
  return $ TBinding bPairs bs BindLet i
doLet _ i = syntaxError i "Invalid let declaration"

-- | let* is a macro to nest a bunch of lets
doLets :: [Exp] -> Info -> Compile (Term Name)
doLets (bindings:body) i =
  case bindings of
      e@(EList [_] Nothing _) -> doLet (e:body) i
      (EList (e:es) Nothing _) -> let e' = head es in
                          doLet [EList [e] Nothing (_eParsed e),
                                 EList (EAtom "let*" Nothing Nothing (_eParsed e'):
                                        EList es Nothing (_eParsed e'):body)
                                   Nothing (_eParsed e')] i
      e -> syntaxError' e "Invalid let* binding"
doLets _ i = syntaxError i "Invalid let declaration"

doConst :: [Exp] -> Info -> Compile (Term Name)
doConst es i = case es of
  [EAtom dn Nothing ct _,t] -> mkConst dn ct t Nothing
  [EAtom dn Nothing ct _,t,ELitString docs] -> mkConst dn ct t (justDocs docs)
  [EAtom dn Nothing ct _,t,EList' (ELitString docs:ps)] ->
    mkMeta docs ps >>= \m -> mkConst dn ct t m
  _ -> syntaxError i "Invalid defconst"
  where
    mkConst dn ty v docs = do
      v' <- run v
      cm <- currentModule i
      a <- Arg <$> pure dn <*> maybeTyVar i ty <*> pure i
      return $ TConst a (fst cm) (CVRaw v') docs i

doSchema :: [Exp] -> Info -> Compile (Term Name)
doSchema es i = case es of
  (EAtom utn Nothing Nothing _:ELitString docs:as) -> mkUT utn (justDocs docs) as
  (EAtom utn Nothing Nothing _:EList' (ELitString docs:ps):as) ->
    mkMeta docs ps >>= \m -> mkUT utn m as
  (EAtom utn Nothing Nothing _:as) -> mkUT utn Nothing as
  _ -> syntaxError i "Invalid schema definition"
  where
    mkUT utn docs as = do
      cm <- currentModule i
      fs <- forM as $ \a -> case a of
        EAtom an Nothing ty _ai -> mkInfo a >>= \ai -> Arg an <$> maybeTyVar ai ty <*> pure ai
        _ -> syntaxError i "Invalid schema field definition"
      return $ TSchema (TypeName utn) (fst cm) docs fs i

doTable :: [Exp] -> Info -> Compile (Term Name)
doTable es i = case es of
  [EAtom tn Nothing ty _] -> mkT tn ty Nothing
  [EAtom tn Nothing ty _,ELitString docs] -> mkT tn ty (justDocs docs)
  [EAtom tn Nothing ty _,EList' (ELitString docs:ps)] ->
    mkMeta docs ps >>= \m -> mkT tn ty m
  _ -> syntaxError i "Invalid table definition"
  where
    mkT tn ty docs = do
      cm <- currentModule i
      tty :: Type (Term Name) <- case ty of
        Just ot@TyUser {} -> return $ liftTy i ot
        Nothing -> return TyAny
        _ -> syntaxError i "Invalid table row type, must be an object type e.g. {myobject}"
      return $ TTable (TableName tn) (fst cm) (snd cm) tty docs i

doBless :: [Exp] -> Info -> Compile (Term Name)
doBless [he@(ELitString s)] i = mkHash "bless" s he >>= \h -> return $ TBless h i
doBless _ i = syntaxError i "Invalid bless, must contain valid hash"

mkInfo :: Exp -> Compile Info
mkInfo e = ask >>= \f -> return (f e)

run :: Exp -> Compile (Term Name)

run l@(EList (ea@(EAtom a q Nothing _):rest) Nothing _) = do
    li <- mkInfo l
    ai <- mkInfo ea
    case (a,q) of
      (name, Nothing)
        | T.head name == '@' && length rest == 1
        -> doMeta (T.tail name) (head rest) li
      ("use",Nothing) -> doUse rest li
      ("module",Nothing) -> doModule rest li ai
      ("defun",Nothing) -> doDef rest Defun ai li
      ("defpact",Nothing) -> doDef rest Defpact ai li
      ("step",Nothing) -> doStep rest li
      ("step-with-rollback",Nothing) -> doStepRollback rest li
      ("let",Nothing) -> doLet rest li
      ("let*",Nothing) -> doLets rest li
      ("defconst",Nothing) -> doConst rest li
      ("defschema",Nothing) -> doSchema rest li
      ("deftable",Nothing) -> doTable rest li
      ("bless",Nothing) -> doBless rest li
      (_,_) ->
        case break (isJust . firstOf _EBinding) rest of
          (preArgs,be@(EBinding bs _):bbody) ->
            do
              as <- mapM run preArgs
              bi <- mkInfo be
              let mkPairs (v,k) = (,) <$> atomVar k <*> run v
              bs' <- mapNonEmpty "binding" mkPairs bs li
              let ks = map (\(aa,_) -> Name (_aName aa) (_aInfo aa)) bs'
              bdg <- TBinding <$> pure bs' <*>
                   (abstract (`elemIndex` ks) <$> runBody bbody bi) <*> pure (BindSchema TyAny) <*> pure bi
              TApp <$> mkVar a q ai <*> pure (as ++ [bdg]) <*> pure li
          _ -> TApp <$> mkVar a q ai <*> mapM run rest <*> pure li

run e@(EObject bs _i) = do
  i <- mkInfo e
  TObject <$> mapM (\(k,v) -> (,) <$> run k <*> run v) bs <*> pure TyAny <*> pure i
run e@(EBinding _ _i) = syntaxError' e "Unexpected binding"
run e@(ESymbol s _i) = TLiteral (LString s) <$> mkInfo e
run e@(ELiteral l _i) = TLiteral l <$> mkInfo e
run e@(EAtom s q t _i) | s `elem` reserved = syntaxError' e $ "Unexpected reserved word: " ++ show s
                    | isNothing t = mkInfo e >>= mkVar s q
                    | otherwise = syntaxError' e "Invalid typed var"
run e@(EList els (Just lty) _i) = mkInfo e >>= \i -> TList <$> mapM run els <*> pure (liftTy i lty) <*> pure i
run e = syntaxError' e "Unexpected expression"
{-# INLINE run #-}

mkVar :: Text -> Maybe Text -> Info -> Compile (Term Name)
mkVar s q i = TVar <$> pure (maybe (Name s i) (\qn -> QName (ModuleName s) qn i) q) <*> pure i
{-# INLINE mkVar #-}

mapNonEmpty :: String -> (a -> Compile b) -> [a] -> Info -> Compile [b]
mapNonEmpty s _ [] i = syntaxError i $ "Empty " ++ s
mapNonEmpty _ act body _ = mapM act body
{-# INLINE mapNonEmpty #-}

runNonEmpty :: String -> [Exp] -> Info -> Compile [Term Name]
runNonEmpty s = mapNonEmpty s run
{-# INLINE runNonEmpty #-}

atomVar :: Exp -> Compile (Arg (Term Name))
atomVar e@(EAtom a Nothing ty _i) = mkInfo e >>= \i -> Arg <$> pure a <*> maybeTyVar i ty <*> pure i
atomVar e = syntaxError' e "Expected unqualified atom"
{-# INLINE atomVar #-}

runBody :: [Exp] -> Info -> Compile (Term Name)
runBody bs i = TList <$> runNonEmpty "body" bs i <*> pure TyAny <*> pure i
{-# INLINE runBody #-}


_compileAccounts :: IO (Either PactError [Term Name])
_compileAccounts = _parseF "examples/accounts/accounts.pact" >>= _compile

_compile :: TF.Result ([Exp],String) -> IO (Either PactError [Term Name])
_compile (TF.Failure f) = putDoc (TF._errDoc f) >> error "Parse failed"
_compile (TF.Success (a,s)) = return $ mapM (compile (mkStringInfo s)) a


_compileStr :: String -> IO [Term Name]
_compileStr code = do
    r <- _compile ((,code) <$> TF.parseString exprsOnly mempty code)
    case r of Left e -> throwIO $ userError (show e)
              Right t -> return t


_parseF :: FilePath -> IO (TF.Result ([Exp],String))
_parseF fp = readFile fp >>= \s -> fmap (,s) <$> TF.parseFromFileEx exprsOnly fp

_compileFile :: FilePath -> IO [Term Name]
_compileFile f = do
    p <- _parseF f
    rs <- case p of
            (TF.Failure e) -> putDoc (TF._errDoc e) >> error "Parse failed"
            (TF.Success (es,s)) -> return $ map (compile (mkStringInfo s)) es
    case sequence rs of
      Left e -> throwIO $ userError (show e)
      Right ts -> return ts

_atto :: FilePath -> IO [Term Name]
_atto fp = do
  f <- pack <$> readFile fp
  rs <- case parseExprs f of
    Left s -> throwIO $ userError s
    Right es -> return $ map (compile (mkStringInfo (unpack f))) es
  case sequence rs of
      Left e -> throwIO $ userError (show e)
      Right ts -> return ts<|MERGE_RESOLUTION|>--- conflicted
+++ resolved
@@ -46,12 +46,9 @@
 import Data.Default
 import qualified Data.Text as T
 import Data.Text.Encoding (encodeUtf8)
-<<<<<<< HEAD
 import Data.Type.Equality
-=======
 import qualified Data.HashSet as HS
 import qualified Data.Map.Strict as M
->>>>>>> 5338469e
 
 import Pact.Analyze.Prop hiding (Type, TableName)
 import qualified Pact.Analyze.Prop as Prop
@@ -140,13 +137,8 @@
         TSchema {} -> return d
         TTable {} -> return d
         TUse {} -> return d
-<<<<<<< HEAD
-        TMeta {} -> return d
-        t -> syntaxError (_tInfo t) "Only defun, defpact, defconst, deftable, use, meta allowed in module"
-=======
         TBless {} -> return d
         t -> syntaxError (_tInfo t) "Only defun, defpact, defconst, deftable, use, bless allowed in module"
->>>>>>> 5338469e
       mkModule docs body = do
         cm <- use csModule
         case cm of
@@ -251,9 +243,6 @@
         TInt     -> Just (SomeSchemaInvariant (SchemaIntComparison op' a' b') TBool)
       Nothing   -> Nothing
 
-doMeta :: Text -> Exp -> Info -> Compile (Term Name)
-doMeta name exp i = pure $ TMeta name exp i
-
 doDef :: [Exp] -> DefType -> Info -> Info -> Compile (Term Name)
 doDef es defType namei i =
     case es of
@@ -394,9 +383,6 @@
     li <- mkInfo l
     ai <- mkInfo ea
     case (a,q) of
-      (name, Nothing)
-        | T.head name == '@' && length rest == 1
-        -> doMeta (T.tail name) (head rest) li
       ("use",Nothing) -> doUse rest li
       ("module",Nothing) -> doModule rest li ai
       ("defun",Nothing) -> doDef rest Defun ai li
