# stack yaml for ghc builds

resolver: lts-12.9

packages:
  - '.'

extra-deps:
  - aeson-1.4.2.0
  - algebraic-graphs-0.2
  - crackNum-2.3
  - FloatingHex-0.4
  - compactable-0.1.2.2
  - ed25519-donna-0.1.1
  - hw-hspec-hedgehog-0.1.0.5
<<<<<<< HEAD
  - type-level-sets-0.8.9.0
  - git: https://github.com/slpopejoy/snap-cors.git
    commit: cc88bab1fd3f62dc4d9f9ad81a231877a639c812
=======
>>>>>>> 6ab77106
  - git: https://github.com/kadena-io/thyme.git
    commit: 6ee9fcb026ebdb49b810802a981d166680d867c9
  - constraints-extras-0.2.0.0
  # temporarily using a patched fork of sbv to disable "unsupported query call"
  # until it's fixed upstream
  - git: https://github.com/joelburget/sbv.git
    commit: 8d13e26255178c5ee5b5b3fad97873ff214d7470<|MERGE_RESOLUTION|>--- conflicted
+++ resolved
@@ -13,12 +13,6 @@
   - compactable-0.1.2.2
   - ed25519-donna-0.1.1
   - hw-hspec-hedgehog-0.1.0.5
-<<<<<<< HEAD
-  - type-level-sets-0.8.9.0
-  - git: https://github.com/slpopejoy/snap-cors.git
-    commit: cc88bab1fd3f62dc4d9f9ad81a231877a639c812
-=======
->>>>>>> 6ab77106
   - git: https://github.com/kadena-io/thyme.git
     commit: 6ee9fcb026ebdb49b810802a981d166680d867c9
   - constraints-extras-0.2.0.0
