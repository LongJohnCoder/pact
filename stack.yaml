# stack yaml for ghc builds

resolver: lts-8.15

packages:
- '.'
- location:
    git: https://github.com/slpopejoy/snap-cors.git
    commit: cc88bab1fd3f62dc4d9f9ad81a231877a639c812
  extra-dep: true
- location:
    git: https://github.com/kadena-io/thyme.git
    commit: 6ee9fcb026ebdb49b810802a981d166680d867c9
  extra-dep: true
- location:
    git: https://github.com/LeventErkok/sbv.git
    commit: 17a962cd096bbf699fdc576e7bc3c1ad0cd0f723 # with exposed SMTValue methods
  extra-dep: true

extra-deps:
  - bound-2
  - ed25519-donna-0.1.1
<<<<<<< HEAD
  - hashable-1.2.6.1
  - containers-0.5.8.2
=======
  - monad-gen-0.3.0.1
>>>>>>> 475818fc

flags: {}

extra-package-dbs: []<|MERGE_RESOLUTION|>--- conflicted
+++ resolved
@@ -20,12 +20,6 @@
 extra-deps:
   - bound-2
   - ed25519-donna-0.1.1
-<<<<<<< HEAD
-  - hashable-1.2.6.1
-  - containers-0.5.8.2
-=======
-  - monad-gen-0.3.0.1
->>>>>>> 475818fc
 
 flags: {}
 
