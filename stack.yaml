--- conflicted
+++ resolved
@@ -22,25 +22,16 @@
   - bound-2
   - ed25519-donna-0.1.1
   - hashable-1.2.6.1
-<<<<<<< HEAD
-  - easytest-0.2
   - containers-0.5.8.2
   - hlint-2.1.5
   - extra-1.6.6
   - aeson-1.1.2.0
   - haskell-src-exts-1.20.2
   - haskell-src-exts-util-0.2.3
-=======
-  - hlint-2.0.14
-  - aeson-1.1.2.0
-  - haskell-src-exts-util-0.2.2
   - weeder-1.0.5
-  - extra-1.6.5
   - foundation-0.0.20
-  - haskell-src-exts-1.20.2
   - basement-0.0.7
 
->>>>>>> eb591334
 flags: {}
 
 extra-package-dbs: []