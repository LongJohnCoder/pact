{-# LANGUAGE FlexibleContexts  #-}
{-# LANGUAGE GADTs             #-}
{-# LANGUAGE LambdaCase        #-}
{-# LANGUAGE OverloadedStrings #-}
module Analyze.Translate where

import           Control.Lens               hiding (op, (...))
import           Control.Monad.Morph        (generalize, hoist)
import           Control.Monad.Reader       (ReaderT (runReaderT))
import           Control.Monad.Trans.Class  (MonadTrans (lift))
import           Control.Monad.Trans.Maybe  (MaybeT (MaybeT, runMaybeT),
                                             exceptToMaybeT)

import           Pact.Analyze.Translate     (translateNodeNoGraph)
import           Pact.Analyze.Types         hiding (Object, Term)
import           Pact.Analyze.Util          (dummyInfo)

import           Pact.Eval                  (liftTerm)
import           Pact.Native                (enforceDef, enforceOneDef,
                                             formatDef, hashDef, ifDef,
                                             lengthDef, pactVersionDef,
                                             readDecimalDef, strToIntDef)
import           Pact.Native.Keysets
import           Pact.Native.Ops
import           Pact.Native.Time
import           Pact.Typechecker           (typecheckTopLevel)
import           Pact.Types.Exp             (Literal (..))
import           Pact.Types.Native          (NativeDef)
import           Pact.Types.Term            (Meta (Meta),
                                             Term (TApp, TConst, TLiteral))
import qualified Pact.Types.Term            as Pact
import qualified Pact.Types.Type            as Pact
import qualified Pact.Types.Typecheck       as Pact

import           Analyze.Gen


toPactTm :: ETerm -> ReaderT (GenEnv, GenState) Maybe (Pact.Term Pact.Ref)
toPactTm = \case
  -- core terms:

  ESimple SDecimal (Inj (DecArithOp op x y)) ->
    mkApp (arithOpToDef op) [ESimple SDecimal x, ESimple SDecimal y]

  ESimple SDecimal (Inj (DecUnaryArithOp op x)) ->
    mkApp (unaryArithOpToDef op) [ESimple SDecimal x]

  ESimple SInteger (Inj (IntArithOp op x y)) ->
    mkApp (arithOpToDef op) [ESimple SInteger x, ESimple SInteger y]

  ESimple SInteger (Inj (IntUnaryArithOp op x)) ->
    mkApp (unaryArithOpToDef op) [ESimple SInteger x]

  ESimple SInteger (Inj (RoundingLikeOp1 op x)) ->
    mkApp (roundingLikeOpToDef op) [ESimple SDecimal x]

  ESimple SDecimal (Inj (RoundingLikeOp2 op x y)) ->
    mkApp (roundingLikeOpToDef op) [ESimple SDecimal x, ESimple SInteger y]

  ESimple SDecimal (Inj (DecIntArithOp op x y)) ->
    mkApp (arithOpToDef op) [ESimple SDecimal x, ESimple SInteger y]

  ESimple SDecimal (Inj (IntDecArithOp op x y)) ->
    mkApp (arithOpToDef op) [ESimple SInteger x, ESimple SDecimal y]

  ESimple SInteger (Inj (ModOp x y)) ->
    mkApp modDef [ESimple SInteger x, ESimple SInteger y]

  ESimple SInteger (Inj (StrLength x)) ->
    mkApp lengthDef [ESimple SStr x]

  ESimple SStr (Inj (StrConcat x y)) ->
    mkApp addDef [ESimple SStr x, ESimple SStr y]

<<<<<<< HEAD
  ESimple SBool (Inj (IntegerComparison op x y)) ->
    mkApp (comparisonOpToDef op) [ESimple SInteger x, ESimple SInteger y]
=======
  ESimple TInt (Inj (StrToInt s)) ->
    mkApp strToIntDef [ESimple TStr s]

  ESimple TInt (Inj (StrToIntBase b s)) ->
    mkApp strToIntDef [ESimple TInt b, ESimple TStr s]

  ESimple TBool (Inj (IntegerComparison op x y)) ->
    mkApp (comparisonOpToDef op) [ESimple TInt x, ESimple TInt y]
>>>>>>> ac0f72ed

  ESimple SBool (Inj (DecimalComparison op x y)) ->
    mkApp (comparisonOpToDef op) [ESimple SDecimal x, ESimple SDecimal y]

  ESimple SBool (Inj (StringComparison op x y)) ->
    mkApp (comparisonOpToDef op) [ESimple SStr x, ESimple SStr y]

  ESimple SBool (Inj (BoolComparison op x y)) ->
    mkApp (comparisonOpToDef op) [ESimple SBool x, ESimple SBool y]

  ESimple SBool (Inj (TimeComparison op x y)) ->
    mkApp (comparisonOpToDef op) [ESimple STime x, ESimple STime y]

  ESimple STime (Inj (IntAddTime x y)) ->
    mkApp defAddTime [ESimple STime x, ESimple SInteger y]

  ESimple STime (Inj (DecAddTime x y)) ->
    mkApp defAddTime [ESimple STime x, ESimple SDecimal y]

  ESimple SBool (Inj (Logical op args)) ->
    mkApp (logicalOpToDef op) (ESimple SBool <$> args)

  ESimple SInteger     (CoreTerm (Lit x))
    -> pure $ TLiteral (LInteger x) dummyInfo
  ESimple SDecimal (CoreTerm (Lit x))
    -> pure $ TLiteral (LDecimal (toPact decimalIso x)) dummyInfo
  ESimple SStr     (TextLit x)
    -> pure $ TLiteral (LString x) dummyInfo
  ESimple SBool    (CoreTerm (Lit x))
    -> pure $ TLiteral (LBool x) dummyInfo
  ESimple STime    (CoreTerm (Lit x))
    -> pure $ TLiteral (LTime (toPact timeIso x)) dummyInfo

  ESimple SKeySet  (CoreTerm (Lit (KeySet x))) -> do
    keysets <- view (_1 . envKeysets)
    case keysets ^? ix (fromIntegral x) of
      Just (ks, _) -> pure $ Pact.TKeySet ks dummyInfo
      Nothing      -> error $ "no keysets found at index " ++ show x

  -- term-specific terms:
  ESimple SBool (Enforce _ x)
    -> mkApp enforceDef [ESimple SBool x, ESimple SStr $ CoreTerm $ Lit "(enforce)"]
  ESimple SBool (EnforceOne Left{})
    -> mkApp' enforceOneDef (ESimple SStr $ CoreTerm $ Lit "(enforce-one)") []

  ESimple SBool (EnforceOne (Right xs)) -> mkApp' enforceOneDef
    (ESimple SStr $ CoreTerm $ Lit "(enforce-one)")
    (ESimple SBool . snd <$> xs)

  -- ESimple SBool (KsAuthorized x)
  -- ESimple SBool (NameAuthorized x)

  ESimple SStr PactVersion -> mkApp pactVersionDef []
  ESimple SStr (Format template vals)
    -> mkApp' formatDef (ESimple SStr template) vals
  ESimple SStr (FormatTime x y)
    -> mkApp defFormatTime [ESimple SStr x, ESimple STime y]
  ESimple SStr (Hash x) -> mkApp hashDef [x]

  ESimple SKeySet (ReadKeySet x) -> mkApp readKeysetDef [ESimple SStr x]

  ESimple SDecimal (ReadDecimal x) -> mkApp readDecimalDef [ESimple SStr x]

  ESimple STime (ParseTime Nothing x) ->
    mkApp timeDef [ESimple SStr x]

  ESimple STime (ParseTime (Just x) y) ->
    mkApp parseTimeDef [ESimple SStr x, ESimple SStr y]

  -- ESimple ty (Sequence etm tm) -> do
  --   t1 <- toPactTm etm
  --   t2 <- toPactTm (ESimple ty tm)
  --   pure $ TList [t1, t2] (Pact.TyList Pact.TyAny) dummyInfo

--   ESimple ty (Let name _vid etm bodyTm) -> do
--     t1 <- toPactTm etm
--     t2 <- toPactTm (ESimple ty bodyTm)
--     pure $ TBinding [(Pact.Arg name undefined dummyInfo, t1)]
--       t2 undefined dummyInfo

  ESimple ty (IfThenElse t1 (_, t2) (_, t3)) ->
    mkApp ifDef [ESimple SBool t1, ESimple ty t2, ESimple ty t3]

  tm -> error $ "TODO: toPactTm " ++ show tm

  where
    mkApp :: NativeDef -> [ETerm]
      -> ReaderT (GenEnv, GenState) Maybe (Pact.Term Pact.Ref)
    mkApp (_, defTm) args = do
      args' <- traverse toPactTm args
      pure $ TApp (liftTerm defTm) args' dummyInfo

    -- Like mkApp but for functions that take two arguments, the second of
    -- which is a list. This pattern is used in `enforce-one` and `format`
    mkApp'
      :: NativeDef
      -> ETerm
      -> [ETerm]
      -> ReaderT (GenEnv, GenState) Maybe (Pact.Term Pact.Ref)
    mkApp' (_, defTm) arg argList = do
      arg'     <- toPactTm arg
      argList' <- traverse toPactTm argList
      pure $ TApp (liftTerm defTm)
        [arg', Pact.TList argList' (Pact.TyList Pact.TyAny) dummyInfo]
        dummyInfo

    arithOpToDef :: ArithOp -> NativeDef
    arithOpToDef = \case
      Add -> addDef
      Sub -> subDef
      Mul -> mulDef
      Div -> divDef
      Pow -> powDef
      Log -> logDef

    unaryArithOpToDef :: UnaryArithOp -> NativeDef
    unaryArithOpToDef = \case
      Negate -> subDef
      Sqrt   -> sqrtDef
      Ln     -> lnDef
      Exp    -> expDef
      Abs    -> absDef
      Signum -> error "not yet implemented: we don't generate this operator"

    roundingLikeOpToDef :: RoundingLikeOp -> NativeDef
    roundingLikeOpToDef = \case
      Round   -> roundDef
      Ceiling -> ceilDef
      Floor   -> floorDef

    comparisonOpToDef :: ComparisonOp -> NativeDef
    comparisonOpToDef = \case
      Gt  -> gtDef
      Lt  -> ltDef
      Gte -> gteDef
      Lte -> lteDef
      Eq  -> eqDef
      Neq -> neqDef

    logicalOpToDef :: LogicalOp -> NativeDef
    logicalOpToDef = \case
      AndOp -> andDef
      OrOp  -> orDef
      NotOp -> notDef

toPactTm'
  -- :: Applicative m
  :: Monad m
  => (GenEnv, GenState) -> ETerm -> MaybeT m (Pact.Term Pact.Ref)
toPactTm' envState etm = MaybeT $ do
  pure $ runReaderT (toPactTm etm) envState

toAnalyze :: Pact.Type (Pact.Term Pact.Ref) -> Pact.Term Pact.Ref -> MaybeT IO ETerm
toAnalyze ty tm = do
  let cnst = TConst
        (Pact.Arg "tm" ty dummyInfo)
        "module"
        (Pact.CVRaw tm)
        (Meta Nothing [])
        dummyInfo
      ref = Pact.Ref cnst
  maybeConst <- lift $ Pact.runTC 0 False $ typecheckTopLevel ref
  (_cTy, ast) <- case maybeConst of
    (Pact.TopConst _info _name constTy constAst _meta, _tcState)
      -> pure (constTy, constAst)
    _ -> MaybeT $ pure Nothing

  hoist generalize $
    exceptToMaybeT $
      translateNodeNoGraph ast

-- This is limited to simple types for now
reverseTranslateType :: SingTy k a -> Pact.Type b
reverseTranslateType = \case
  SBool    -> Pact.TyPrim Pact.TyBool
  SDecimal -> Pact.TyPrim Pact.TyDecimal
  SInteger -> Pact.TyPrim Pact.TyInteger
  SStr     -> Pact.TyPrim Pact.TyString
  STime    -> Pact.TyPrim Pact.TyTime
  SKeySet  -> Pact.TyPrim Pact.TyKeySet
  SAny     -> Pact.TyAny
  SList a  -> Pact.TyList $ reverseTranslateType a
  SObject  -> error "TODO"

fromPactVal :: EType -> Pact.Term Pact.Ref -> IO (Maybe ETerm)
fromPactVal (EType ty)  = runMaybeT . toAnalyze (reverseTranslateType ty)
fromPactVal EObjectTy{} = const (pure Nothing) -- TODO<|MERGE_RESOLUTION|>--- conflicted
+++ resolved
@@ -72,19 +72,14 @@
   ESimple SStr (Inj (StrConcat x y)) ->
     mkApp addDef [ESimple SStr x, ESimple SStr y]
 
-<<<<<<< HEAD
+  ESimple SInteger (Inj (StrToInt s)) ->
+    mkApp strToIntDef [ESimple SStr s]
+
+  ESimple SInteger (Inj (StrToIntBase b s)) ->
+    mkApp strToIntDef [ESimple SInteger b, ESimple SStr s]
+
   ESimple SBool (Inj (IntegerComparison op x y)) ->
     mkApp (comparisonOpToDef op) [ESimple SInteger x, ESimple SInteger y]
-=======
-  ESimple TInt (Inj (StrToInt s)) ->
-    mkApp strToIntDef [ESimple TStr s]
-
-  ESimple TInt (Inj (StrToIntBase b s)) ->
-    mkApp strToIntDef [ESimple TInt b, ESimple TStr s]
-
-  ESimple TBool (Inj (IntegerComparison op x y)) ->
-    mkApp (comparisonOpToDef op) [ESimple TInt x, ESimple TInt y]
->>>>>>> ac0f72ed
 
   ESimple SBool (Inj (DecimalComparison op x y)) ->
     mkApp (comparisonOpToDef op) [ESimple SDecimal x, ESimple SDecimal y]
