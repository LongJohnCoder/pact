{-# LANGUAGE OverloadedStrings #-}
module TypecheckSpec (spec) where

import Test.Hspec
import Pact.Typechecker hiding (debug)
import Pact.Repl
import Pact.Types.Runtime
import Pact.Types.Typecheck
import Data.Default
import Control.Lens
import qualified Data.HashMap.Strict as HM
import Text.PrettyPrint.ANSI.Leijen hiding ((<>))
import Control.Monad
import Data.Foldable

spec :: Spec
spec = do
  void $ runIO $ inferModule False "tests/pact/tc.repl" "tctest"
  void $ runIO $ inferModule False "examples/cp/cp.repl" "cp"
  void $ runIO $ inferModule False "examples/accounts/accounts.repl" "accounts"
  checkFuns

topLevelChecks :: Text -> (TopLevel Node,TcState) -> Spec
topLevelChecks n (tl,s) = do
  it (unpack n ++ " typechecks") $
    filter isUnresolvedTy (map _aTy (toList tl)) `shouldBe` []
  it (unpack n ++ " has no failures") $ toList (_tcFailures s) `shouldBe` []

checkFun :: FilePath -> ModuleName -> Text -> Spec
checkFun fp mn fn = do
  r <- runIO $ inferFun False fp mn fn
  topLevelChecks (asString mn <> "." <> fn) r

checkFuns :: Spec
checkFuns = describe "tc.pact typecheck" $ do
  checkFun "tests/pact/tc.repl" "tctest" "add-person"
  checkFun "tests/pact/tc.repl" "tctest" "update-age"
  checkFun "tests/pact/tc.repl" "tctest" "unconsumed-app-typevar"
  checkFun "tests/pact/tc.repl" "tctest" "will-overload-conflict"
  checkFun "tests/pact/tc.repl" "tctest" "at-typed-object"
  checkFun "tests/pact/tc.repl" "tctest" "at-typed-list"
  checkFun "tests/pact/tc.repl" "tctest" "adults"
  checkFun "tests/pact/tc.repl" "tctest" "filter-map"
  checkFun "tests/pact/tc.repl" "tctest" "map1"
  checkFun "tests/pact/tc.repl" "tctest" "fold1"
  checkFun "tests/pact/tc.repl" "tctest" "fold2"
  checkFun "tests/pact/tc.repl" "tctest" "select1"
  checkFun "tests/pact/tc.repl" "tctest" "select2"
  checkFun "tests/pact/tc.repl" "tctest" "sort1"
  checkFun "tests/pact/tc.repl" "tctest" "sort2"
  checkFun "tests/pact/tc.repl" "tctest" "partials"
  checkFun "tests/pact/tc.repl" "tctest" "twoStrings"
<<<<<<< HEAD
  checkFun "tests/pact/tc.repl" "tctest" "test-inner"
=======
  checkFun "tests/pact/tc.repl" "tctest" "bind-obj"
>>>>>>> af9e40dd
  checkFun "examples/cp/cp.repl" "cp" "issue"
  checkFun "examples/accounts/accounts.repl" "accounts" "transfer"

loadModule :: FilePath -> ModuleName -> IO ModuleData
loadModule fp mn = do
  (r,s) <- execScript' (Script False fp) fp
  either (die def) (const (return ())) r
  case view (rEnv . eeRefStore . rsModules . at mn) s of
    Just m -> return m
    Nothing -> die def $ "Module not found: " ++ show (fp,mn)

loadFun :: FilePath -> ModuleName -> Text -> IO Ref
loadFun fp mn fn = loadModule fp mn >>= \(_,m) -> case HM.lookup fn m of
  Nothing -> die def $ "Function not found: " ++ show (fp,mn,fn)
  Just f -> return f


inferFun :: Bool -> FilePath -> ModuleName -> Text -> IO (TopLevel Node, TcState)
inferFun dbg fp mn fn = loadFun fp mn fn >>= \r -> runTC 0 dbg (typecheckTopLevel r)


inferModule :: Bool -> FilePath -> ModuleName -> IO [TopLevel Node]
inferModule debug fp mn = do
  md <- loadModule fp mn
  (tls,fails) <- typecheckModule debug md
  forM_ fails print
  return tls




-- _pretty =<< _inferIssue
_inferIssue :: IO (TopLevel Node, TcState)
_inferIssue = inferFun True "examples/cp/cp.repl" "cp" "issue"

-- _pretty =<< _inferTransfer
_inferTransfer :: IO (TopLevel Node, TcState)
_inferTransfer = inferFun True "examples/accounts/accounts.repl" "accounts" "transfer"

_inferTestModule :: IO [TopLevel Node]
_inferTestModule = inferModule True "tests/pact/tc.repl" "tctest"

_inferTestFun :: Text -> IO (TopLevel Node, TcState)
_inferTestFun = inferFun True "tests/pact/tc.repl" "tctest"

_inferAccounts :: IO [TopLevel Node]
_inferAccounts = inferModule False "examples/accounts/accounts.repl" "accounts"

_inferCP :: IO [TopLevel Node]
_inferCP = inferModule False "examples/cp/cp.repl" "cp"

-- | prettify output of 'inferFun' runs
_pretty :: (TopLevel Node, TcState) -> IO ()
_pretty (f,tc) = putDoc (pretty tc <> hardline <> hardline <> pretty f <> hardline)<|MERGE_RESOLUTION|>--- conflicted
+++ resolved
@@ -50,11 +50,8 @@
   checkFun "tests/pact/tc.repl" "tctest" "sort2"
   checkFun "tests/pact/tc.repl" "tctest" "partials"
   checkFun "tests/pact/tc.repl" "tctest" "twoStrings"
-<<<<<<< HEAD
   checkFun "tests/pact/tc.repl" "tctest" "test-inner"
-=======
   checkFun "tests/pact/tc.repl" "tctest" "bind-obj"
->>>>>>> af9e40dd
   checkFun "examples/cp/cp.repl" "cp" "issue"
   checkFun "examples/accounts/accounts.repl" "accounts" "transfer"
 
